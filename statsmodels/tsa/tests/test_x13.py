from statsmodels.compat.pandas import MONTH_END

import numpy as np
import pandas as pd
import pytest
import tempfile
import os

from statsmodels.datasets import co2, macrodata
from statsmodels.tsa.x13 import (
    _find_x12,
    x13_arima_analysis,
    x13_arima_select_order,
)

x13path = _find_x12()

pytestmark = pytest.mark.skipif(x13path is False, reason="X13/X12 not available")

dta = macrodata.load_pandas().data
index = pd.period_range(start="1959Q1", end="2009Q3", freq="Q")
dta.index = index
quarterly_data = dta.dropna()

dta = co2.load_pandas().data
dta["co2"] = dta.co2.interpolate()
monthly_data = dta.resample(MONTH_END)
# change in pandas 0.18 resample is deferred object
if not isinstance(monthly_data, (pd.DataFrame, pd.Series)):
    monthly_data = monthly_data.mean()

monthly_start_data = dta.resample("MS")
if not isinstance(monthly_start_data, (pd.DataFrame, pd.Series)):
    monthly_start_data = monthly_start_data.mean()

data = (
    monthly_data,
    monthly_start_data,
    monthly_data.co2,
    monthly_start_data.co2,
    quarterly_data.realgdp,
    quarterly_data[["realgdp"]],
)
ids = (
    "monthly",
    "monthly_start",
    "monthly_co2",
    "monthly_start_co2",
    "series",
    "dataframe",
)


@pytest.fixture(params=data, ids=ids)
def dataset(request):
    return request.param


@pytest.mark.parametrize("use_numpy", [True, False])
def test_x13_arima_select_order(dataset, use_numpy):
    if use_numpy:
        index = dataset.index
        dataset = np.squeeze(np.asarray(dataset))
        start = index[0]
        if isinstance(index, pd.DatetimeIndex):
            freq = index.inferred_freq
        elif isinstance(index, pd.PeriodIndex):
            start = start.to_timestamp()
            freq = index.freq
        else:
            raise NotImplementedError()
        assert freq is not None
    else:
        freq = start = None
    res = x13_arima_select_order(dataset, start=start, freq=freq)
    assert isinstance(res.order, tuple)
    assert isinstance(res.sorder, tuple)


@pytest.mark.matplotlib
def test_x13_arima_plot(dataset):
    res = x13_arima_analysis(dataset)
    res.plot()


<<<<<<< HEAD
def test_x13_arima_plot_no_pandas(dataset):
    res = x13_arima_analysis(dataset)
    res.plot()


@pytest.mark.smoke
def test_log_diagnostics(dataset):
    res = x13_arima_analysis(dataset, log_diagnostics=True)
    assert isinstance(res.x13_diagnostic, dict)
    assert list(res.x13_diagnostic.keys())[0] == "F-D8"
    assert isinstance(list(res.x13_diagnostic.values())[0], float)


@pytest.mark.smoke
def test_log_diagnostics_false(dataset):
    res = x13_arima_analysis(dataset, log_diagnostics=False)
    assert isinstance(res.x13_diagnostic, dict)
    assert list(res.x13_diagnostic.keys())[0] == "F-D8"
    assert list(res.x13_diagnostic.values())[0] == "Log diagnostics not retrieved."
=======
def test_x13_arima_rawspec_arg():
    with pytest.raises(ValueError):
        # error because both param and rawspec are specified
        x13_arima_analysis(dataset, outlier=True, rawspec="/fake/path.spc")

    with pytest.raises(ValueError):
        # error because of fake path
        x13_arima_analysis(dataset, rawspec="/fake/path.spc")


def test_x13_arima_rawspec_run(dataset):
    # example rawspec file string
    raw_spec_file = """
series { 
    modelspan=(,) 
    save=(B1) 
    span=(,) 
    type=(flow) 
}
x11 { 
    seasonalma=(  msr) 
    appendfcst=yes 
    mode=(mult) 
    print=( seasadj seasonal adjustfac) 
    save=(seasadj seasonal adjustfac) 
    savelog=(  alldiagnostics) 
} 
arima {model=(0 1 0)(1 0 1)} 
transform { 
    function=log 
} 
regression { 
    savelog=(  aictest) 
 } 
estimate {save=mdl} 
slidingspans { } 
history { 
    estimates=(sadj seasonal fcst) 
    fixmdl=yes
}
"""

    # pass rawspec as string
    x13_arima_analysis(dataset, rawspec=raw_spec_file)

    # pass rawspec as file path
    with tempfile.NamedTemporaryFile(suffix='.spc') as ft:
        ft.write(raw_spec_file.encode('utf8'))
        ft.seek(0)

        x13_arima_analysis(dataset, rawspec=ft.name)
>>>>>>> d2c0c9ec
<|MERGE_RESOLUTION|>--- conflicted
+++ resolved
@@ -83,7 +83,7 @@
     res.plot()
 
 
-<<<<<<< HEAD
+
 def test_x13_arima_plot_no_pandas(dataset):
     res = x13_arima_analysis(dataset)
     res.plot()
@@ -103,7 +103,8 @@
     assert isinstance(res.x13_diagnostic, dict)
     assert list(res.x13_diagnostic.keys())[0] == "F-D8"
     assert list(res.x13_diagnostic.values())[0] == "Log diagnostics not retrieved."
-=======
+
+    
 def test_x13_arima_rawspec_arg():
     with pytest.raises(ValueError):
         # error because both param and rawspec are specified
@@ -154,5 +155,4 @@
         ft.write(raw_spec_file.encode('utf8'))
         ft.seek(0)
 
-        x13_arima_analysis(dataset, rawspec=ft.name)
->>>>>>> d2c0c9ec
+        x13_arima_analysis(dataset, rawspec=ft.name)